--- conflicted
+++ resolved
@@ -1,6 +1,3 @@
-<<<<<<< HEAD
-# VLM-R1
-=======
 # R1-V: Reinforcing Super Generalization Ability in Vision Language Models with Less Than $3
 
 ![image](https://github.com/user-attachments/assets/c52a448f-d666-4ca6-958b-86267d56de0e) 
@@ -58,7 +55,6 @@
 
 ---
 
->>>>>>> a4ff3c72
 
 ![Image](https://github.com/user-attachments/assets/e86a3ff2-a9c6-4548-8200-6c3c382d60e6)
 
@@ -112,17 +108,11 @@
     --master_port="12345" \
     src/open_r1/grpo.py \
     --output_dir <OUTPUT_DIR> \
-<<<<<<< HEAD
-    --model_name_or_path <PATH-TO-Qwen2-VL-2B-Instruct> \
-    --dataset_name <PATH-TO-DATASET-In-Repo> \ 
-    --max_prompt_length 1024 \
-=======
     --model_name_or_path <PATH-TO-Qwen2-VL-2B-Instruct> \ # Currently supported models: Qwen2-VL, Qwen2.5-VL
     --dataset_name leonardPKU/clevr_cogen_a_train \  # Currently supported datasets: leonardPKU/clevr_cogen_a_train, leonardPKU/GEOQA_R1V_Train_8K
     --deepspeed local_scripts/zero3.json \
     --max_prompt_length 512 \
     --max_completion_length 512 \
->>>>>>> a4ff3c72
     --per_device_train_batch_size 1 \
     --gradient_accumulation_steps 2 \
     --logging_steps 1 \
@@ -145,14 +135,7 @@
 
 ### Referring Expression Comprehension (REC)
 
-<<<<<<< HEAD
 > 1. Download the [COCO Train2014 image](http://images.cocodataset.org/zips/train2014.zip).
-=======
-
-### SuperCLEVR
-
-![image](https://github.com/user-attachments/assets/4f48233c-0546-432f-94e6-723f91fbd086)
->>>>>>> a4ff3c72
 
 > 2. Download the [RefCOCO/+/g Annotation files](https://huggingface.co/datasets/SZhanZ/mmc4_jsonl/resolve/main/rec_jsons_processed.zip)
 
@@ -204,11 +187,30 @@
     --save_only_model true
 ```
 
-<<<<<<< HEAD
 ## Evaluation
 
-![image](https://github.com/user-attachments/assets/70a3cb1a-4588-48aa-9469-011fbd776be3)
-=======
+
+### SuperCLEVR
+
+![image](https://github.com/user-attachments/assets/4f48233c-0546-432f-94e6-723f91fbd086)
+
+We provide the example script to evaluate OOD counting performance on a subset of SuperCLEVR within 1 minute. You can also modify the script and dataset to test on your own dataset.
+
+
+
+```bash
+cd ./src/eval
+wget https://www.cs.jhu.edu/~zhuowan/zhuowan/SuperCLEVR/to_be_released/images.zip
+unzip images.zip
+
+# change the model path in the script
+python test_qwen2vl_counting_superclevr.py 
+
+# tested scores: 
+# Qwen2VL-2B-Instruct: 48.0%
+# Qwen2VL-2B-Instruct-GRPO-100step: 82.5%
+```
+
 ### GEOQA
 
 <img width="379" alt="截屏2025-02-11 13 38 50" src="https://github.com/user-attachments/assets/0282872d-bfe5-40fa-ac00-8986450a0b1e" />
@@ -239,27 +241,27 @@
 # Qwen2.5VL-3B-Instruct-GRPO-1epochs: 47.48%
 ```
 
->>>>>>> a4ff3c72
-
-We provide the example script to evaluate OOD counting performance on a subset of SuperCLEVR within 1 minute. You can also modify the script and dataset to test on your own dataset.
-
-
-<<<<<<< HEAD
-=======
+
+
+## Acknowledgements
+
 We sincerely thank [DeepSeek](https://github.com/deepseek-ai/DeepSeek-R1), [Open-R1](https://github.com/huggingface/open-r1), [QwenVL](https://github.com/QwenLM/Qwen2.5-VL), [Open-R1-Multimodal](https://github.com/EvolvingLMMs-Lab/open-r1-multimodal) (our initial codebase), [CLEVR](https://cs.stanford.edu/people/jcjohns/clevr/), [SuperCLEVR](https://github.com/Lizw14/Super-CLEVR), [G-LLAVA](https://arxiv.org/abs/2312.11370) for providing open source resources and to build the project. 
 
 
->>>>>>> a4ff3c72
-
-```bash
-cd ./src/eval
-wget https://www.cs.jhu.edu/~zhuowan/zhuowan/SuperCLEVR/to_be_released/images.zip
-unzip images.zip
-
-# change the model path in the script
-python test_qwen2vl_counting_superclevr.py 
-
-```
-
-
-
+
+[![Star History Chart](https://api.star-history.com/svg?repos=Deep-Agent/R1-V&type=Timeline)](https://star-history.com/#Deep-Agent/R1-V&Timeline)
+
+## Citation
+
+```bib
+@misc{chen2025r1v,
+  author       = {Chen, Liang and Li, Lei and Zhao, Haozhe and Song, Yifan and Vinci},
+  title        = {R1-V: Reinforcing Super Generalization Ability in Vision-Language Models with Less Than \$3},
+  howpublished = {\url{https://github.com/Deep-Agent/R1-V}},
+  note         = {Accessed: 2025-02-02},
+  year         = {2025}
+}
+```
+
+
+
